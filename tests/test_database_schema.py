--- conflicted
+++ resolved
@@ -83,46 +83,4 @@
 
     inspector = inspect(database_module.engine)
     project_columns = {column["name"] for column in inspector.get_columns("projects")}
-<<<<<<< HEAD
-    assert "owner" in project_columns
-
-
-def test_init_db_adds_missing_deployments_column(tmp_path, monkeypatch):
-    db_path = Path(tmp_path) / "legacy_deployments.db"
-    monkeypatch.setenv("SQLITE_DB_PATH", str(db_path))
-    monkeypatch.delenv("DATABASE_URL", raising=False)
-
-    database_module = reload(import_module("backend.database"))
-    sys.modules.pop("backend.models", None)
-    import_module("backend.models")
-
-    with database_module.engine.begin() as connection:
-        connection.execute(
-            text(
-                """
-                CREATE TABLE projects (
-                    id VARCHAR(36) PRIMARY KEY,
-                    name VARCHAR(255) NOT NULL,
-                    role VARCHAR(50) NOT NULL,
-                    purpose VARCHAR(512),
-                    risk VARCHAR(50),
-                    documentation_status VARCHAR(50),
-                    owner VARCHAR(255),
-                    business_units JSON,
-                    team JSON,
-                    initial_risk_assessment JSON,
-                    created_at TIMESTAMP WITH TIME ZONE,
-                    updated_at TIMESTAMP WITH TIME ZONE
-                )
-                """
-            )
-        )
-
-    database_module.init_db()
-
-    inspector = inspect(database_module.engine)
-    project_columns = {column["name"] for column in inspector.get_columns("projects")}
-    assert "deployments" in project_columns
-=======
-    assert "owner" in project_columns
->>>>>>> 57606425
+    assert "owner" in project_columns