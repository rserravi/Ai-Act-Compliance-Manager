--- conflicted
+++ resolved
@@ -43,19 +43,14 @@
         contact: { method: this.contactMethod, value: this.contactValue },
         preferences: { language: this.language }
       });
-<<<<<<< HEAD
       navigateTo(`/sign-in/verify?registration_id=${encodeURIComponent(response.registration_id)}`);
-=======
-      this.registrationId = response.registration_id;
-      this.feedback = 'Introduce el código de verificación enviado a tu contacto.';
->>>>>>> 682e1d0b
+
     } catch (error) {
       console.error(error);
       this.feedback = 'No se pudo completar el registro. Inténtalo más tarde.';
     }
   }
 
-<<<<<<< HEAD
   private renderRegistrationForm() {
     return html`
       <form class="card-body space-y-4" @submit=${this.handleSubmit}>
@@ -145,169 +140,7 @@
       <main class="min-h-screen flex items-center justify-center bg-base-200">
         <section class="card w-full max-w-2xl bg-base-100 shadow-xl">
           ${this.renderRegistrationForm()}
-=======
-  private handleCodeInput(event: Event) {
-    const input = event.currentTarget as HTMLInputElement;
-    const sanitized = input.value.replace(/[^a-zA-Z0-9]/g, '').slice(0, 8).toUpperCase();
-    this.verificationCode = sanitized;
-    input.value = sanitized;
-  }
 
-  private async handleVerificationSubmit(event: Event) {
-    event.preventDefault();
-    if (!this.registrationId) {
-      return;
-    }
-    this.verificationError = null;
-    this.feedback = null;
-    try {
-      await this.auth.value.verifyRegistration({
-        registration_id: this.registrationId,
-        code: this.verificationCode
-      });
-      this.feedback = 'Autenticación completada. Redirigiendo a la plataforma...';
-      navigateTo('/', { replace: true });
-    } catch (error) {
-      console.error(error);
-      this.verificationError = 'El código no es válido. Verifica e inténtalo nuevamente.';
-    }
-  }
-
-  private renderRegistrationForm() {
-    return html`
-      <form class="card-body space-y-4" @submit=${this.handleSubmit}>
-        <header class="space-y-1 text-center">
-          <h1 class="text-3xl font-bold">Crear cuenta</h1>
-          <p class="text-base-content/70">Configura tu organización y comienza a trabajar con la plataforma.</p>
-        </header>
-
-        ${this.feedback ? html`<div class="alert alert-info text-sm">${this.feedback}</div>` : null}
-
-        <div class="grid gap-4 md:grid-cols-2">
-          <label class="form-control">
-            <span class="label"><span class="label-text">Nombre completo</span></span>
-            <input class="input input-bordered" required .value=${this.fullName} @input=${(event: Event) => {
-              const input = event.currentTarget as HTMLInputElement;
-              this.fullName = input.value;
-            }}>
-          </label>
-          <label class="form-control">
-            <span class="label"><span class="label-text">Compañía</span></span>
-            <input class="input input-bordered" required .value=${this.company} @input=${(event: Event) => {
-              const input = event.currentTarget as HTMLInputElement;
-              this.company = input.value;
-            }}>
-          </label>
-          <label class="form-control">
-            <span class="label"><span class="label-text">Correo profesional</span></span>
-            <input class="input input-bordered" type="email" required .value=${this.email} @input=${(event: Event) => {
-              const input = event.currentTarget as HTMLInputElement;
-              this.email = input.value;
-            }}>
-          </label>
-          <label class="form-control">
-            <span class="label"><span class="label-text">Contraseña</span></span>
-            <input class="input input-bordered" type="password" required .value=${this.password} @input=${(event: Event) => {
-              const input = event.currentTarget as HTMLInputElement;
-              this.password = input.value;
-            }}>
-          </label>
-        </div>
-
-        <div class="grid gap-4 md:grid-cols-2">
-          <label class="form-control">
-            <span class="label"><span class="label-text">Método de contacto</span></span>
-            <select class="select select-bordered" .value=${this.contactMethod} @change=${(event: Event) => {
-              const select = event.currentTarget as HTMLSelectElement;
-              this.contactMethod = select.value as ContactMethod;
-            }}>
-              <option value="email">Correo</option>
-              <option value="sms">SMS</option>
-              <option value="whatsapp">WhatsApp</option>
-              <option value="slack">Slack</option>
-            </select>
-          </label>
-          <label class="form-control">
-            <span class="label"><span class="label-text">Detalle de contacto</span></span>
-            <input class="input input-bordered" required .value=${this.contactValue} @input=${(event: Event) => {
-              const input = event.currentTarget as HTMLInputElement;
-              this.contactValue = input.value;
-            }}>
-          </label>
-          <label class="form-control">
-            <span class="label"><span class="label-text">Idioma preferido</span></span>
-            <select class="select select-bordered" .value=${this.language} @change=${(event: Event) => {
-              const select = event.currentTarget as HTMLSelectElement;
-              this.language = select.value;
-            }}>
-              <option value="es">Español</option>
-              <option value="en">Inglés</option>
-            </select>
-          </label>
-        </div>
-
-        <button class="btn btn-primary" type="submit" ?disabled=${this.auth.isAuthenticating}>
-          Registrar organización
-        </button>
-
-        <p class="text-sm text-base-content/70 text-center">
-          ¿Ya tienes cuenta? <a class="link" href="/login">Inicia sesión</a>
-        </p>
-      </form>
-    `;
-  }
-
-  private renderVerificationForm() {
-    return html`
-      <form class="card-body space-y-4" @submit=${this.handleVerificationSubmit}>
-        <header class="space-y-1 text-center">
-          <h1 class="text-3xl font-bold">Verifica tu cuenta</h1>
-          <p class="text-base-content/70">Introduce el código de 8 caracteres enviado por tu método de contacto.</p>
-        </header>
-
-        ${this.feedback ? html`<div class="alert alert-info text-sm">${this.feedback}</div>` : null}
-        ${this.verificationError ? html`<div class="alert alert-error text-sm">${this.verificationError}</div>` : null}
-
-        <label class="form-control">
-          <span class="label"><span class="label-text">Código de verificación</span></span>
-          <input
-            class="input input-bordered text-center tracking-widest"
-            required
-            minlength="8"
-            maxlength="8"
-            pattern="[A-Za-z0-9]{8}"
-            placeholder="XXXXXXXX"
-            autocomplete="one-time-code"
-            .value=${this.verificationCode}
-            @input=${this.handleCodeInput}
-          >
-        </label>
-
-        <button class="btn btn-primary" type="submit" ?disabled=${this.auth.isAuthenticating || this.verificationCode.length !== 8}>
-          Verificar y acceder
-        </button>
-
-        <p class="text-sm text-base-content/70 text-center">
-          ¿Necesitas volver atrás?
-          <button class="link" type="button" @click=${() => {
-            this.registrationId = null;
-            this.verificationCode = '';
-            this.verificationError = null;
-            this.feedback = null;
-          }}>
-            Editar registro
-          </button>
-        </p>
-      </form>
-    `;
-  }
-
-  protected render() {
-    return html`
-      <main class="min-h-screen flex items-center justify-center bg-base-200">
-        <section class="card w-full max-w-2xl bg-base-100 shadow-xl">
-          ${this.registrationId ? this.renderVerificationForm() : this.renderRegistrationForm()}
->>>>>>> 682e1d0b
         </section>
       </main>
     `;
