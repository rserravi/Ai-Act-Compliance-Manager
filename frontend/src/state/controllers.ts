import { ContextConsumer, ContextProvider, type Context } from '@lit-labs/context';
<<<<<<< HEAD
import type { ReactiveController, ReactiveElement } from '@lit/reactive-element';
=======
import type { ReactiveController, ReactiveElement } from 'lit';
>>>>>>> a90ed99e
import { authStore, type AuthStore } from './auth-store';
import { projectStore, type ProjectStore } from './project-store';
import { authStoreContext, projectStoreContext } from './context';

function combineSubscriptions(subscriptions: Array<() => void>): () => void {
  return () => {
    for (const unsubscribe of subscriptions) {
      unsubscribe();
    }
    subscriptions.length = 0;
  };
}

class BaseStoreController<TStore> implements ReactiveController {
  protected readonly host: ReactiveElement;
  protected store: TStore;
  private unsubscribe: () => void = () => {};
<<<<<<< HEAD
  private readonly contextConsumer?: ContextConsumer<Context<unknown, ReactiveElement>, ReactiveElement>;

  constructor(host: ReactiveElement, options: { store: TStore; context?: Context<unknown, ReactiveElement> }) {
=======
  private readonly contextConsumer?: ContextConsumer<TStore, ReactiveElement>;

  constructor(host: ReactiveElement, options: { store: TStore; context?: Context<TStore, ReactiveElement> }) {
>>>>>>> a90ed99e
    this.host = host;
    this.store = options.store;

    if (options.context) {
      this.contextConsumer = new ContextConsumer(host, {
        context: options.context,
        subscribe: true,
        callback: (value) => {
          if (value) {
            this.#attachStore(value as TStore);
          }
        }
      });
    }

    host.addController(this);
  }

  protected createSubscription(_store: TStore): () => void {
    return () => {};
  }

  hostConnected(): void {
    this.contextConsumer?.hostConnected?.();
    this.unsubscribe();
    this.unsubscribe = this.createSubscription(this.store);
  }

  hostDisconnected(): void {
    this.unsubscribe();
    this.contextConsumer?.hostDisconnected?.();
  }

  #attachStore(store: TStore): void {
    if (this.store === store) {
      return;
    }
    this.unsubscribe();
    this.store = store;
    this.unsubscribe = this.createSubscription(store);
    this.host.requestUpdate();
  }
}

export class AuthController extends BaseStoreController<AuthStore> {
  constructor(host: ReactiveElement, store: AuthStore = authStore) {
    super(host, { store, context: authStoreContext });
  }

  protected override createSubscription(store: AuthStore): () => void {
    const subscriptions = [
      store.user.subscribe(() => this.host.requestUpdate()),
      store.token.subscribe(() => this.host.requestUpdate()),
      store.isAuthenticating.subscribe(() => this.host.requestUpdate()),
      store.isRestoringSession.subscribe(() => this.host.requestUpdate())
    ];
    void store.ensureSessionRestored();
    return combineSubscriptions(subscriptions);
  }

  get value(): AuthStore {
    return this.store;
  }

  get user() {
    return this.store.user.value;
  }

  get token() {
    return this.store.token.value;
  }

  get isAuthenticating() {
    return this.store.isAuthenticating.value;
  }

  get isRestoringSession() {
    return this.store.isRestoringSession.value;
  }

  get isAuthenticated() {
    return this.store.isAuthenticated;
  }
}

export class ProjectController extends BaseStoreController<ProjectStore> {
  constructor(host: ReactiveElement, store: ProjectStore = projectStore) {
    super(host, { store, context: projectStoreContext });
  }

  protected override createSubscription(store: ProjectStore): () => void {
    const subscriptions = [
      store.projects.subscribe(() => this.host.requestUpdate()),
      store.documents.subscribe(() => this.host.requestUpdate()),
      store.tasks.subscribe(() => this.host.requestUpdate()),
      store.activeProjectId.subscribe(() => this.host.requestUpdate()),
      store.activeProject.subscribe(() => this.host.requestUpdate())
    ];
    return combineSubscriptions(subscriptions);
  }

  get value(): ProjectStore {
    return this.store;
  }

  get projects() {
    return this.store.projects.value;
  }

  get documents() {
    return this.store.documents.value;
  }

  get tasks() {
    return this.store.tasks.value;
  }

  get activeProjectId() {
    return this.store.activeProjectId.value;
  }

  get activeProject() {
    return this.store.activeProject.value;
  }
}

export class AuthStoreProvider extends ContextProvider<typeof authStoreContext> {
  constructor(host: ReactiveElement, store: AuthStore = authStore) {
    super(host, { context: authStoreContext, initialValue: store });
  }
}

export class ProjectStoreProvider extends ContextProvider<typeof projectStoreContext> {
  constructor(host: ReactiveElement, store: ProjectStore = projectStore) {
    super(host, { context: projectStoreContext, initialValue: store });
  }
}<|MERGE_RESOLUTION|>--- conflicted
+++ resolved
@@ -1,9 +1,6 @@
 import { ContextConsumer, ContextProvider, type Context } from '@lit-labs/context';
-<<<<<<< HEAD
 import type { ReactiveController, ReactiveElement } from '@lit/reactive-element';
-=======
-import type { ReactiveController, ReactiveElement } from 'lit';
->>>>>>> a90ed99e
+
 import { authStore, type AuthStore } from './auth-store';
 import { projectStore, type ProjectStore } from './project-store';
 import { authStoreContext, projectStoreContext } from './context';
@@ -21,15 +18,10 @@
   protected readonly host: ReactiveElement;
   protected store: TStore;
   private unsubscribe: () => void = () => {};
-<<<<<<< HEAD
   private readonly contextConsumer?: ContextConsumer<Context<unknown, ReactiveElement>, ReactiveElement>;
 
   constructor(host: ReactiveElement, options: { store: TStore; context?: Context<unknown, ReactiveElement> }) {
-=======
-  private readonly contextConsumer?: ContextConsumer<TStore, ReactiveElement>;
 
-  constructor(host: ReactiveElement, options: { store: TStore; context?: Context<TStore, ReactiveElement> }) {
->>>>>>> a90ed99e
     this.host = host;
     this.store = options.store;
 
